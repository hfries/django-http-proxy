--- conflicted
+++ resolved
@@ -2,11 +2,6 @@
 
 from django.db import models
 try:
-<<<<<<< HEAD
-    from django.utils.text import Truncator as truncate_words
-except ImportError:
-    from django.utils.text import truncate_words
-=======
     from django.utils.text import Truncator
 except ImportError:
     from django.utils.text import truncate_words # Django < 1.4
@@ -14,7 +9,6 @@
     def truncate_words(s, num, end_text='...'):
         end_text = ' {0}'.format(end_text) if end_text else ''
         return Truncator(s).words(num, truncate=end_text)
->>>>>>> 94f26a2c
 from django.utils.translation import ugettext as _
 
 
