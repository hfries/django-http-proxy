--- conflicted
+++ resolved
@@ -6,10 +6,7 @@
 
 
 class Request(models.Model):
-<<<<<<< HEAD
     method = models.CharField(_('method'), max_length=20)
-=======
->>>>>>> a25b2745
     domain = models.CharField(_('domain'), max_length=100)
     port = models.PositiveSmallIntegerField(default=80)
     path = models.CharField(_('path'), max_length=250)
@@ -95,4 +92,4 @@
 
     class Meta:
         verbose_name = _('response')
-        verbose_name_plural = _('responses')
+        verbose_name_plural = _('responses')